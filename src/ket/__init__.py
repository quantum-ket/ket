# SPDX-FileCopyrightText: 2020 Evandro Chagas Ribeiro da Rosa <evandro@quantuloop.com>
# SPDX-FileCopyrightText: 2020 Rafael de Santiago <r.santiago@ufsc.br>
#
# SPDX-License-Identifier: Apache-2.0
"""Ket Quantum Programming Platform.

Ket is a comprehensive library designed for quantum programming, providing essential functions and
classes to build quantum algorithms and applications. It facilitates the manipulation and storage of
quantum states, measurement operations, and the computation of expected values.

Explore the documentation of individual submodules for in-depth information and more practical code
examples.

All the functionality from the submodules is conveniently accessible within the ``ket`` namespace.
Except for the `lib` module.

Examples:

    - Grover algorithm

    .. code-block:: python

        from math import sqrt, pi
        import ket

        def grover(size: int, oracle) -> int:
            p = ket.Process(simulator="dense", num_qubits=size)

            s = ket.H(p.alloc(size)) 

            steps = int((pi / 4) * sqrt(2**size))  

            for _ in range(steps):
                oracle(s) 
                with ket.around(ket.H, s):
                    ket.phase_oracle(0, s)

            return ket.measure(s).value

    - Quantum teleportation protocol

    .. code-block:: python

        import ket

        def teleport(alice_msg, alice_aux, bob_aux):
            ket.ctrl(alice_msg, ket.X)(alice_aux)
            ket.H(alice_msg)

            m0 = ket.measure(alice_msg)
            m1 = ket.measure(alice_aux)

            if m1.value == 1:
                ket.X(bob_aux)
            if m0.value == 1:
                ket.Z(bob_aux)

            return bob_aux

        def bell(qubits):
            return ket.ctrl(ket.H(qubits[0]), ket.X)(qubits[1])

        def message(qubit):
            ket.H(alice)
            ket.Z(alice)

        p = ket.Process()

        alice = p.alloc()  # alice = |0⟩
        message(alice)     # alice = |–⟩

        bob = teleport(alice, *bell(p.alloc(2)))  # bob  <- alice
        
        ket.H(bob)         # bob   = |1⟩
        bob_m = ket.measure(bob)
        print("Expected measure 1, result =", bob_m.value)

"""


from .clib import libs
from .base import *
from .base import __all__ as all_base
from .operations import *
from .operations import __all__ as all_func
from .gates import *
from .gates import __all__ as all_gate
from .expv import *
from .expv import __all__ as all_expv
from .quantumstate import *
from .quantumstate import __all__ as all_state
from . import lib

<<<<<<< HEAD
__version__ = "0.7.2.dev0"
=======
__version__ = "0.7.1"
>>>>>>> 26fe8317

__all__ = all_base + all_func + all_gate + all_expv + all_state + ["lib"]<|MERGE_RESOLUTION|>--- conflicted
+++ resolved
@@ -89,12 +89,11 @@
 from .expv import __all__ as all_expv
 from .quantumstate import *
 from .quantumstate import __all__ as all_state
+from .quantumstate import *
+from .quantumstate import __all__ as all_state
 from . import lib
 
-<<<<<<< HEAD
 __version__ = "0.7.2.dev0"
-=======
-__version__ = "0.7.1"
->>>>>>> 26fe8317
 
+__all__ = all_base + all_func + all_gate + all_expv + all_state + ["lib"]
 __all__ = all_base + all_func + all_gate + all_expv + all_state + ["lib"]